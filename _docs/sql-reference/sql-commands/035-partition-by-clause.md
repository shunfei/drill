--- conflicted
+++ resolved
@@ -4,23 +4,13 @@
 ---
 The PARTITION BY clause in the CTAS command partitions data, which Drill [prunes]({{site.baseurl}}/docs/partition-pruning/) to improve performance when you query the data. (Drill 1.1.0)
 
-<<<<<<< HEAD
-{% include startnote.html %}Partitioned data generated in Drill 1.1-1.2 needs to be migrated to Drill 1.3 before attempting to use the data.{% include endnote.html %}
-
-See [Migrating Partitioned Data from Drill 1.1-1.2 to Drill 1.3]({{site.baseurl}}/docs/partition-pruning/#migrating-partitioned-parquet-data-from-drill-1-1-1-2-to-drill-1-3).
-
-<!-- Note: parquet files produced using Drill 1.1 and 1.2 will need to have their metadata rewritten to work with partition pruning in 1.3 and beyond, information on the simple migration process can be found on [Github](https://github.com/parthchandra/drill-upgrade). The need for this migration process came out of a bug fix included in the 1.3 release to accurately process parquet files produced by other tools (like Pig and Hive) that had a risk of inaccurate metadata that could cause inaccurate
-results. Drill results have been accurate on files it created, and the files all contain accurate metadata, the migration tool simply marks these files as having been produced by Drill. Unfortunately without this migration we cannot reliably tell them apart from files produced by other tools. The migration tool should only be used on files produced by Drill, not those produced with other software products. Data from other tools will need to be read in and completely rewritten to generate
-accurate metadata. This can be done using Drill or whatever tool originally produced them, as long as it is using a recent version of parquet (1.8 or later). -->
-=======
 Note: parquet files produced using Drill 1.1 and 1.2 will need to have their metadata rewritten to work with partition pruning in 1.3 and beyond, information on the simple migration process can be found on [Github](https://github.com/parthchandra/drill-upgrade). The need for this migration process came out of a bug fix included in the 1.3 release to accurately process parquet files produced by other tools (like Pig and Hive) that had a risk of inaccurate metadata that could cause inaccurate
 results. Drill results have been accurate on files it created, and the files all contain accurate metadata, the migration tool simply marks these files as having been produced by Drill. Unfortunately without this migration we cannot reliably tell them apart from files produced by other tools. The migration tool should only be used on files produced by Drill, not those produced with other software products. Data from other tools will need to be read in and completely rewritten to generate
 accurate metadata. This can be done using Drill or whatever tool originally produced them, as long as it is using a recent version of parquet (1.8 or later).
->>>>>>> 434de0bf
 
 ## Syntax
 
-`[ PARTITION BY ( column_name[, . . .] ) ]`
+     [ PARTITION BY ( column_name[, . . .] ) ]
 
 The PARTITION BY clause partitions the data by the first column_name, and then subpartitions the data by the next column_name, if there is one, and so on. 
 
